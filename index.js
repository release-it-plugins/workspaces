--- conflicted
+++ resolved
@@ -133,32 +133,18 @@
   }
 
   eachWorkspace(action) {
-<<<<<<< HEAD
-    return this.getWorkspaceDirs().map(workspace => {
-      return new Promise(resolve => {
-        process.chdir(path.dirname(workspace));
-
-        return action().then(() => {
-          process.chdir(this.getContext('root'));
-          resolve();
-        });
-      });
-    });
-=======
     return Promise.all(
       this.getWorkspaceDirs().map(async workspace => {
-        let root = process.cwd();
+        process.chdir(path.dirname(workspace));
 
         try {
           process.chdir(workspace);
-
           return await action();
         } finally {
-          process.chdir(root);
+          process.chdir(this.getContext('root'));
         }
       })
     );
->>>>>>> e71ee0f2
   }
 
   getWorkspaceDirs() {

module.exports = {
  root: true,
  extends: ['eslint:recommended', 'plugin:node/recommended', 'plugin:prettier/recommended'],
  plugins: ['prettier', 'node'],
  parserOptions: {
    ecmaVersion: 2017,
    sourceType: 'script',
  },
  env: {
    node: true,
  },
<<<<<<< HEAD
  rules: {
    'node/no-unpublished-require': 'off',
  },
  overrides: [
    {
      files: ['jest.setup.js', '__tests__/**/*.js'],
      env: {
        jest: true,
      },
    },
  ],
=======
>>>>>>> e71ee0f2
};<|MERGE_RESOLUTION|>--- conflicted
+++ resolved
@@ -9,10 +9,6 @@
   env: {
     node: true,
   },
-<<<<<<< HEAD
-  rules: {
-    'node/no-unpublished-require': 'off',
-  },
   overrides: [
     {
       files: ['jest.setup.js', '__tests__/**/*.js'],
@@ -21,6 +17,4 @@
       },
     },
   ],
-=======
->>>>>>> e71ee0f2
 };